--- conflicted
+++ resolved
@@ -12,12 +12,9 @@
         fs::{delete_addons, install_addon, PersistentData},
         network::download_addon,
         parse::{read_addon_directory, update_addon_fingerprint, FingerprintCollection},
-<<<<<<< HEAD
-        tukui_api, Result,
-=======
         utility::wow_path_resolution,
         Result,
->>>>>>> 60344397
+        tukui_api,
     },
     async_std::sync::{Arc, Mutex},
     iced::{Command, Length},
