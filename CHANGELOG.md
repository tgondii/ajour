<!-- @see (casperstorm): Disable MD024 because `Keep a Changelog` use duplicate
header titles -->
<!-- markdownlint-disable MD024 -->

# Changelog

All notable changes to this project will be documented in this file.

The format is based on [Keep a Changelog](https://keepachangelog.com/en/1.0.0/),
and this project adheres to [Semantic Versioning](https://semver.org/spec/v2.0.0.html).

The sections should follow the order `Packaging`, `Added`, `Changed`, `Fixed`
and `Removed`.

## [Unreleased]

<<<<<<< HEAD
### Changed

- Ajour binaries for Windows are now digitally signed.
=======
### Added

- New languages added to Ajour:
  - 🇨🇿 Czech (thanks Ragnarocek)
  - 🇳🇴 Norwegian (thanks Jim Nordbø and Nichlas Sørli)
  - 🇭🇺 Hungarian (thanks Krisz)
  - 🇵🇹 Portuguese (thanks Boryana)
  - 🇸🇰 Slovak (thanks Ragnarocek)
  - 🇹🇷 Turkish (thanks Gageracer)

### Changed

- Refreshed the menu with a more simple and uncluttered look.
- Catalog fuzzy matching better removes unrelated results while retaining relevant
  results

## [0.6.3] - 2021-01-14

### Added

- Added back inline changelogs for remote version. Clicking on the remote version
  will show the changelog inline instead of opening a browser window.
- Ajour has been localized. Currently we support the following languages:
  - 🇺🇸 English
  - 🇩🇰 Danish
  - 🇷🇺 Russian (thanks Ruslan)
  - 🇪🇸 Spanish (thanks El Empresario and Boryana)
  - 🇩🇪 German (thanks Subduck)
  - 🇫🇷 French (thanks Nelfym)
  - 🇸🇪 Swedish (thanks Zee)

### Fixed

- Parsing error causing WeakAuras to fail parsing due to missing "version" field
- Incorrect percent encoding in WeakAuras API calls causing auras to not display

## [0.6.1] - 2021-01-02

### Added

- Added "Beta / Alpha" release channel support for GitHub addons. Releases marked
  as "pre-release" on GitHub will show as an update when the addon is marked as
  "Beta" or "Alpha". Releases not marked as "pre-release" will show up for "Stable".
- Row colors now alternate by default for better accessibility. This can be turned
  off in settings under the UI section's "Alternate Row Colors" checkbox.
- Remote version can be clicked to directly open the changelog webpage.
- Added a new button in settings under Column configuration to "Reset Columns".
  Pressing this button will reset columns to their default size, sort & visibility.
- SavedVariables can now be deleted along side the addon if you enable it from
  Settings.

### Changed

- `Interface` folder root is included in the zip backup when `AddOns` is selected.
  Some users store proprietary data alongside the `AddOns` folder that they'd like
  included during backup.
- Removed `Force install` as it had no value.

### Fixed

- Now correctly parses WeakAuars uploaded to Wago as a guest.
- Fixed addon title letter casing for GitHub addons by using the actual repository
  name instead of parsed repo from the user inputted URL
- Removed minimum window size on Linux. This fixed a issue where the application
  would not be resizable.
- Fixed bug where log file didn't respect custom `--data` path. Log is now created
  under the supplied `--data` path.
- Small height difference in Catalog search menu.

## [0.6.0] - 2020-12-20

### Added

- Support for updating WeakAuras from [Wago.io](https://wago.io/weakauras).
  You will find a new button in the menu called `My WeakAuras` if you have
  the WeakAura addon installed.
  - Once setup in Ajour, WeakAuras updates can also be checked on the CLI with
    `ajour update-weakauras`.
- A global release channel can now be set in Settings. This makes it easy to set
  all addons to a certain release channel, instead of going through them one by
  one. Each addon can still overwrite this setting, if wanted.

### Changed

- Catalog search now uses a fuzzy match for better searching of the catalog.

### Fixed

- Certain CF addons weren't fingerprinted correctly due to a bug in the fingerprinting
  logic for splitting on lines.
- Fix a bug where users upgrading from an older version of Ajour might have incorrect
  behavior when trying to resize a column in the Catalog
- Ignored addons are now sorted correctly again
- Fingerprint and addon cache entries are now properly deleted when the addon folder
  is missing from the filesystem
- Unknown addons are now at the botton of the addon list by default instead of top
- Padding was added back on My Addon and Catalog title columns, which was unintentionally
  removed when implementing highlightable rows

## [0.5.4] - 2020-12-07

### Added

- Row Highlighting. Rows in `My Addons` and `Catalog` will now highlight on mouseover.
  Clicking a row in `My Addons` will expand it. Clicking a row in `Catalog` will
  launch the website of the addon.
- Ability to retry an update, if it failed during download or unpacking.
- A minimum size to the Ajour window.
- A new Beta self update channel has been added that can be selected to allow self
  updating Ajour to beta releases. Use this if you'd like to help test out newer
  features before they are released, or just want the latest a little quicker than
  our normal release schedule. This can be changed in the settings.
- Periodic self update check. Ajour will now check for self updates while running
  every hour. Previously self updates were only checked on launch.

### Changed

- The old Changelog system has been removed which means you can no longer
  interact with the versions in the `Local` and `Remote` columns.
  Instead, a `Changelog` button has been added to the expanded addon window.

### Fixed

- Fixed issue where some Tukui addons wouldn't get matched correctly.
- Fixed a bug in backup where the zip archive created on Windows didn't open
  properly
  on Linux and Macos. Fixed by converting Windows `\` path separators to `/`
  before writing to the zip file.
>>>>>>> 42eac8fb

## [0.5.3] - 2020-11-23

### Added

- Added an option to Backup via the command line. Flavors and backup folder sources
  can be specified
  - Pass `ajour backup --help` to get help using this new command
- Two new themes; Ferra and One Dark
- Button in settings to open config data directory

### Changed

- Sorted themes alphabetically in the picker
- Better human readable errors in Ajour gui. Errors and underlying causes
  are still logged.

### Fixed

- Fixed bug that caused catalog to fail downloading when `null` values existed
  in the payload
- Ajour starts with zero height and width after being closed minimized
- Removed timeout for downloading the catalog. Users with slow internet can now
  fetch the catalog regardless of how long it will take
- Catalog could cause Ajour to crash if internet connection was slow

## [0.5.2] - 2020-11-20

### Packaging

- Updated Ajour icon on macOS to a "Big Sur" version

### Added

- About view
- Option to hide ignored addons

### Changed

- Date sort catalog descending first, which is more natural
- Settings now use the whole view

### Fixed

- Game Version fallback to TOC could in some cases fail
- Visual glitch when only having 1 flavor
- Load addons into catalog asynchronously
- Only show categories pertaining to the source selected

## [0.5.1] - 2020-11-12

### Added

- WoWInterface addons has been added to the Catalog.
- Catalog will automatically refresh if Ajour is kept open.
  - Underlying catalog data refreshes every night at 00:00 UTC, this refresh
    triggers at 00:05 UTC
- Added ability to toggle which folders get included in Backup (AddOns & WTF)
- Addons can be installed from GitHub and GitLab via the GUI or command line
  - To install via the command line, check out `ajour install --help`

### Fixed

- If we don't get Game Version from API we fallback to the one in the TOC file
  if present.
- Increased width on certain buttons to avoid line breaks.

## [0.5.0] - 2020-11-03

### Packaging

- Ajour can now self update when a new release is available. An "Update" button
  will appear along with a message that a newer release is available. Clicking this
  button will automatically update Ajour and relaunch it as the newer version.
  - On windows, self update may fail if you've placed the executable in Program
    Files due to permissions. Either run as administrator or place the executable
    under your User folder. We recommend placing it as `%APPDATA%\ajour\ajour.exe`
    and pinning to the taskbar or creating a desktop shortcut.
  - On linux, self update only works when running from the AppImage.
- The linux `AppImage` release assets are now built on Ubuntu 16.04 (Xenial) to
  improve support.

### Added

- You can now select which columns you want to see in the Catalog.
- Game version has been added as a optional column to addons in the Catalog.
- Ajour now matches addons against WoWInterface.
- Button to Ajour website in Settings.
- Tukui addons can now be installed via the Catalog.
  - A cache was added to support this feature since tukui addons have fairly
    unreliable metadata in their .toc files.

### Fixed

- Some addons failed to install through the catalog.
- Cancelling when changing wow path will empty list.
- Case-sensitive issue when sorting addons by title.
- Better addon changelog formatting.
- Bug on linux that caused window size to grow / shrink between sessions when a
  <>1.0 scale was set.
- Issue where Ajour sometimes shows a blank screen while content is loading.
- Issue where forked addons from the curse API would show both versions of the
  addon in Ajour instead of only the one actually installed.

## [0.4.4] - 2020-10-23

### Fixed

- Fixed issue where Tukui addons would delete dependency standalone addons
  during update.
- Now correctly shows all sub-addons if they are a seperate addons.
  - An example is Altoholic-Retail (Teelo's Fork). All it's dependencies are
    actually standalone addons. They are now correctly shown.

## [0.4.3] - 2020-10-22

### Fixed

- Fixed the CurseForge API issue by using another api that caches the responses
  (kindly provided by wowup.io).
- Minor improvements to the matching addons which was caused by yesterdays update
  (SORRY!).

## [0.4.2] - 2020-10-21

### Added

- Add fallback measures for displaying addons when fingerprinting fails or we
  can't link an addon to a remote registry.
  - Curse addons that have been locally modified should now display properly in
    Ajour. A `Repair` button will be present which will install the latest version
    of the addon so Ajour can accurately track the addon without local modifications.
  - Addons that can't match to any registry will now show up in Ajour as status
    `Unknown`. Addons that have multiple folders will not be grouped and instead
    we will show one entry for every folder.
  - **NOTE**: The current ongoing issues with the CurseForge fingerprint API
    means some addons will randomly get one of these new statuses, but should be
    ignored until that issue has been resolved.
- Added Latest Release column to both My Addons and Catalog.
- Support for Beta and PTR.
- When pressing on either `local` or `remote` version in MyAddons you will see
  the changelog.
- When pressing on the addon title inside the catalog Ajour will open the addon
  website.

### Fixed

- Fixed bug where orphaned folders could exist after updating an addon if the
  newer version of an addon didnt't include those folders anymore.
- Ensure symlinks are removed in the addons folder prior to extracting an addon,
  so we don't write into the symlink and instead remove the link / create a new folder.
  - This is a request from a developer who symlinks their source code into the
    addons folder and Ajour could accidently overwrite it.
- Fixed catalog install buttons getting stuck when install fails or addon is
  unavailable to download. Button will now show "Retry" if failed and disabled as
  "Unavailable" if the addon is unavailable.
- Added a check on content length of downloaded addons when updating or
  installing and properly set an error message when this occurs so we know the
  update / install failed so use can retry.
- Fixed a bug in the logic for selecting a relevant release channel.

### Changed

- Now only shows the flavors which is detected in your World of Warcraft folder

### Packaging

- Added Forest Night theme

## [0.4.1] - 2020-10-11

### Added

- 10 new themes has been bundled together with the application.
  - The way you define a theme has been refactored so we can define more nuances.
  - This is a breaking changes for old themes, which needs to be refactored to
    the new format. By default if the theme does not conform to the new format,
    Ajour will simply not try to parse it.
- Added a command line option to update all addons with an update without launching
  the GUI. Process will exit after completing.
  - Use `ajour update` from command line
- Ajour can now self update when a new release is available.
  - User is presented with an "Update" buton instead of a "Download" button when
    a new release is available. Upon clicking, the new release will be downloaded
    in the background, replace the existing executable file, and will be relaunched
    as the new version.

### Fixed

- Fixed a case where we would choose alpha even though it was older than stable.
- Fixed fingerprinting where some addons would fail during fingerprinting due to
  invalid UTF-8 characters and missing files. These addons now successfully fingerprint.

## [0.4.0] - 2020-10-06

### Added

- The catalog has been implemented 📦
  - This is long awaited, but we wanted to get it right. You can now easily and
    quickly search, filter and install addons
  - This first release of the catalog will come with CurseForge as source and in
    the next release we will add Tukui as well
- Logic for falling back to root World of Warcraft directory if a sub-folder was
  chosen
  - We solved a UX problem with some coding logic. It was not always clear that
    Ajour requires the World of Warcraft root folder

### Changed

- Tidy up Settings
- Better onboarding the first time you start Ajour
  - We have added a nice button to the welcome message to let users easily get
    going by selecting the World of Warcraft path

## [0.3.5] - 2020-10-01

### Packaging

- Updated Ajour icon.
- Added an alternative build that uses OpenGL. This will allow Ajour to be used
  by the widest possible audience, and resolve issues where users couldn't use Ajour
  with older / certain GPU configurations. An alternative download link will be
  provided to users wanting to try this build over the default.
- Added AppImage release that can be used on linux distro

### Added

- You can now select which release channel you want each addon to use. Currently
  `alpha`, `beta` and `stable` is supported.
- Columns can now be toggled as visible and reordered from settings. In addition,
  3 new optional columns have been added that can be toggled (Channel, Game Version,
  Author).
- Added command line options that can be specified to change the behavior of Ajour
  at runtime.
  - `--data <PATH>` can be specified to use a custom data directory
  - `--aa <true / false>` can be specified to enable / disable Anti-aliasing.
    Anti-aliasing is used by default if not specified.

### Changed

- Ignored addons has been removed from settings, and is now present in the addon
  list with a `ignored` status.
  - Reason for this is to clean up settings view.
- Reworked the controls for selected flavor. It should now be more obvious what
  is selected and what you can select.
- Ajour now does a better job at cache busting by looking at the modified date
  on a Addon folder.

### Fixed

- Ajour now creates the `.config` dir if it does not exist on macOS and Linux.
  - This fixes a crash where Ajour coudn't start if the user didn't have a `.config`
    directory.
- Fixed a issue where Ajour would crash if CurseForge returned Minecraft addons
  instead of a World of Warcraft addons.
  - We have had a incident where a requested World of Warcraft addon was returned
    as a Minecraft plugin called HorsePower. This we did not expect so Ajour would
    crash.

## [0.3.4] - 2020-09-26

### Packaging

- Windows: Ajour now comes bundled with the needed dependencies. This way we avoid
  relying on the system having Microsoft Visual C++ 2015 Redistributable.

### Added

- It is now possible to see when a update was released in the details view of an
  addon.
- A website button has been added to the detail view of each addon.
  - The idea is that with this button, it is easy to open up the addon website
    and view additional information which Ajour might not show.
- Columns can be resized by clicking & dragging the dividers between the column
  headers. This change will be saved and used when starting Ajour.
- Window size will be saved when resizing the application and used when starting
  Ajour.
- UI Scaling has been added to settings. UI scale can be increased or decreased
  and will be saved when changed.
- A backup option has been added to archive the AddOns and WTF folders from each
  flavor installed on the machine to a user chosen directory.
  - Backups created through Ajour are not actively managed once created, so pruning
    old backups and restoring from a backup need to be handled by the user

### Changed

- Detail view has now a more calm look by utlilizing the space to the right, and
  by increasing the opacity of the background slighty to create some levels in the
  design.

## [0.3.3] - 2020-09-17

### Packaging

- Added local logging for debugging the application. An `ajour.log` file is saved
  in the ajour config directory. This file can be shared along with any bug reports
  to help better debug the issue

### Added

- Improve clarity of row titles to reflect current sort state

### Changed

- Made it easier to use Ajour if you play both Classic and Retail by moving the
  control from settings into the menubar
  - Ajour will now parse both Classic and Retail directories on launch. This means
    that when you switch between the two it will now be instantaneously

### Fixed

- Update all will now respect ignored addons, and correctly skip them
- The settings- and detail-window will now be closed on interactions outside of
  it
  - It was a bit confusing that the windows stayed open even though you interacted
    with the application outside of them
- When displaying details for an addon, the title of the addon is highlighted to
  improve visibility of which addon is expanded
- Better toc file parsing
  - We now have better logic catching the values inside the toc file
  - If we for some reason does not find a title for the addon, we fallback and
    use the foldername
- Check for case-insensitive version of `Interface/AddOns` folder for robustness
- Check for & create ajour config folder before launching concurrent init operations
  - The `load_config` and `load_user_themes` operations are launched concurrently
    on startup. Since they both require the config folder, they will both try to
    create it if it doesn't exist. This causes a panic on linux since the `create_dir`
    fs operation fails if the folder already exists

## [0.3.2] - 2020-09-11

### Changed

- Light theme is now a bit more gentle to the eyes. Don't worry, it's still not
  default.
- Switched Refresh and Update All buttons.

## [0.3.1] - 2020-09-11

### Fixed

- Correctly rehashes addon after an update.
  - After an addon was updated we did in some cases not rehash correctly. This
    was due to the fact that a addon can have multiple folders and this was not
    taken into account in this case. Another case was that we replaced the content
    with the new update, but that could again lead to a miscalclulated hash if there
    was a mismatch in amount of files. Thanks to [tarkah](https://github.com/tarkah)
    for these optimizations.

## [0.3.0] - 2020-09-10

### Added

- Fingerprinting is now used to better match addons.
  - This is a bigger refactor, which introduces a whole new way of matching addons.
    We are now doing a hash of each addon, which we then compare with the API to
    see if we need to update or not. It has, however, introduced a longer initial
    load time because we need to hash each addon. The hash is saved locally, so
    we have some logic in place to minimize the amount of times we are hashing.

### Fixed

- Trimming leading and trailing whitespace from toc values.
  - Small issue where some `.toc` files added multiple space before, or after values
    which would confuse our UI.
- UI glitch in settings has been removed.

## [0.2.5] - 2020-09-05

### Added

- Make columns sortable (by [tarkah](https://github.com/tarkah))
- Support for user themes and theme selection (by [tarkah](https://github.com/tarkah))

### Fixed

- UTF-8 issue in .toc file
- Updated copy, and improved onboarding experience

## [0.2.4] - 2020-09-02

### Added

- Ajour checks itself for updates (by [tarkah](https://github.com/tarkah))
- Tukui now handle classic flavor

### Changed

- Removed details button. Title is now clickable.

### Fixed

- Parsing issue with Tukui addons.

## [0.2.3] - 2020-08-30

### Added

- New logic for bundling together addons
- Author information in addon details
- Ignore and unignore addons

### Changed

- Throttle # of connections to api

## [0.2.2] - 2020-08-27

### Added

- Select game flavor in Settings

### Fixed

- Large addons were not being timedout
- Linux users were not able to select a folder in file dialog

## [0.2.1] - 2020-08-26

### Added

- Settings view
- File dialog to select World of Warcraft pth from settings view
- Force download button on addons

### Fixed

- Better copy for many strings<|MERGE_RESOLUTION|>--- conflicted
+++ resolved
@@ -14,11 +14,6 @@
 
 ## [Unreleased]
 
-<<<<<<< HEAD
-### Changed
-
-- Ajour binaries for Windows are now digitally signed.
-=======
 ### Added
 
 - New languages added to Ajour:
@@ -147,7 +142,6 @@
   properly
   on Linux and Macos. Fixed by converting Windows `\` path separators to `/`
   before writing to the zip file.
->>>>>>> 42eac8fb
 
 ## [0.5.3] - 2020-11-23
 
