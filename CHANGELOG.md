--- conflicted
+++ resolved
@@ -9,13 +9,11 @@
 
 ## [Unreleased]
 
-<<<<<<< HEAD
-## Fixed
+## Added
+- Option to hide ignored addons.
+
+### Fixed
 - Game Version fallback to TOC could in some cases fail
-=======
-### Added
-- Option to hide ignored addons.
->>>>>>> bdc1fd13
 
 ## [0.5.1] - 2020-11-12
 
