--- conflicted
+++ resolved
@@ -19,21 +19,15 @@
 - Updated Ajour icon on macOS to a "Big Sur" version
 
 ### Added
-<<<<<<< HEAD
 
 - About view
 - Option to hide ignored addons
 
 ### Changed
 
-=======
-- Option to hide ignored addons
-
-### Changed
 - Date sort catalog descending first, which is more natural
 - About view
 - Option to hide ignored addons
->>>>>>> a0f2747c
 - Settings now use the whole view
 
 ### Fixed
